# %%
from pathlib import Path
import urllib
import zipfile
import tensorflow as tf
import SimpleITK as sitk

data_dir = Path('data/CCT189')
if not data_dir.exists():
    data_dir.mkdir(parents=True)
    url = 'https://zenodo.org/record/7996580/files/large_dataset.zip?download=1'
    fname = str(data_dir / 'CCT189.zip')
    urllib.request.urlretrieve(url, fname)

    with zipfile.ZipFile(fname,"r") as zip_ref:
        zip_ref.extractall(fname.split('.zip')[0])

# %%
simple_cnn_denoiser = tf.keras.models.load_model('models/simple_cnn_denoiser')
simple_cnn_denoiser.summary()
# %%
<<<<<<< HEAD
model_vggloss = tf.keras.models.load_model('models/model_vggloss', compile=False) #compile = False means don't need to load custom loss function
=======
model_vggloss = tf.keras.models.load_model('models/model_vggloss', compile=False)
>>>>>>> 56b7f5bf
model_vggloss.summary()
# %%
import matplotlib.pyplot as plt
import SimpleITK as sitk
# %%
from pathlib import Path
# %%
def denoise(input_dir, output_dir=None, model=None, name=None, offset=1000, batch_size=10):
    for series in input_dir.rglob('*.mhd'):
        if series.stem == 'ground_truth':
            continue
        input_image = sitk.ReadImage(series)
        output = Path(str(series).replace(str(input_dir), str(output_dir)))
        output.parent.mkdir(parents=True, exist_ok=True)
        if output.exists():
            print(f'{output} already found, skipping {name}')
        else:
            x, y, z = input_image.GetWidth(), input_image.GetHeight(), input_image.GetDepth()
            input_array = sitk.GetArrayViewFromImage(input_image).reshape(z, x, y, 1).astype('float32') - offset
            sp_denoised = model.predict(input_array, batch_size=batch_size)

            sitk.WriteImage(sitk.GetImageFromArray(sp_denoised), output)
            print(f'{name} --> {output}')

model = simple_cnn_denoiser
datasets = [ 
            {
            'input_dir': data_dir / 'CCT189' / 'large_dataset' / 'fbp',
<<<<<<< HEAD
            'output_dir': data_dir / 'CCT189' / 'large_dataset' / 'fbp_denoised',
=======
            'output_dir': data_dir / 'CCT189' / 'large_dataset' / 'fbp_denoised_mse',
>>>>>>> 56b7f5bf
            'model': simple_cnn_denoiser,
            'name': 'CCT189 simple CNN'
            }, 
            {
            'input_dir': data_dir / 'CCT189' / 'large_dataset' / 'fbp',
            'output_dir': data_dir / 'CCT189' / 'large_dataset' / 'fbp_denoised_vgg',
            'model': model_vggloss,
            'name': 'CCT189 simple CNN VGG Loss'
            },
            {
            'input_dir': data_dir / 'CCT189_peds',
            'output_dir': data_dir / 'CCT189_peds_denoised_mse',
            'model': simple_cnn_denoiser,
            'name': 'CCT189 ped sized simple CNN',
            },
            {
            'input_dir': data_dir / 'CCT189_peds',
            'output_dir': data_dir / 'CCT189_peds_denoised_vgg',
            'model': model_vggloss,
            'name': 'CCT189 ped sized simple CNN VGG Loss'
            }
            ]
for dataset in datasets:
    denoise(**dataset)<|MERGE_RESOLUTION|>--- conflicted
+++ resolved
@@ -19,11 +19,7 @@
 simple_cnn_denoiser = tf.keras.models.load_model('models/simple_cnn_denoiser')
 simple_cnn_denoiser.summary()
 # %%
-<<<<<<< HEAD
 model_vggloss = tf.keras.models.load_model('models/model_vggloss', compile=False) #compile = False means don't need to load custom loss function
-=======
-model_vggloss = tf.keras.models.load_model('models/model_vggloss', compile=False)
->>>>>>> 56b7f5bf
 model_vggloss.summary()
 # %%
 import matplotlib.pyplot as plt
@@ -52,11 +48,7 @@
 datasets = [ 
             {
             'input_dir': data_dir / 'CCT189' / 'large_dataset' / 'fbp',
-<<<<<<< HEAD
             'output_dir': data_dir / 'CCT189' / 'large_dataset' / 'fbp_denoised',
-=======
-            'output_dir': data_dir / 'CCT189' / 'large_dataset' / 'fbp_denoised_mse',
->>>>>>> 56b7f5bf
             'model': simple_cnn_denoiser,
             'name': 'CCT189 simple CNN'
             }, 
