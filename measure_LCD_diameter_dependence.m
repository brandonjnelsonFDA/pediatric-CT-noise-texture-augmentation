base_data_folder = 'data\CCT189_peds';
if ~exist(base_data_folder)
  unzip('https://sandbox.zenodo.org/record/1213653/files/CCT189.zip')
end

addpath(genpath('LCD_CT'));
observers = {LG_CHO_2D()};
% observers = {DOG_CHO_2D()}
% observers = {LG_CHO_2D(),...
%              DOG_CHO_2D(),...
%              GABOR_CHO_2D(),...
%              };
<<<<<<< HEAD

diameter_dirs = dir(fullfile(base_data_folder, 'diameter*mm'));
n_diameters = length(diameter_dirs);

ground_truth_filename = fullfile(base_data_folder, 'diameter112mm', 'fbp');
offset = 1000;
image_dir = fullfile(base_data_folder, 'diameter112mm', 'fbp');
ground_truth = approximate_groundtruth(image_dir, ground_truth_filename, offset)
ground_truth = mhd_read_image(ground_truth_filename) - offset;

for diam_idx=1:n_diameters
    diameter_dir=diameter_dirs(diam_idx).name;
    diameter = regexp(diameter_dir, '\d+', 'match'); diameter = str2num(diameter{:});
    recons = dir(fullfile(base_data_folder, diameter_dir));
    n_recons = length(recons);
    for recon_idx=3:n_recons
      recon = recons(recon_idx).name;
      res = measure_LCD(fullfile(diameter_dir, recon), observers, ground_truth, offset);
      if is_octave
       res.recon = recon;
       res.diameter = diameter;
      else
        res.recon(:) = recon;
        res.diameter(:) = diameter;
      end
      if i == 3
        res_table = res
      end
      if is_octave
        res_table = vertcat(res_table, res);
      else
        res_table = cat(1, res_table, res);
      end
    end
end

=======
res_table = measure_LCD_vs_diameter(base_data_folder, observers, ground_truth, offset)
write_lcd_results(res_table, 'lcd_v_diameter_results.csv')
>>>>>>> 961abd1c
% where's the ground truth? Need to add to the dataset<|MERGE_RESOLUTION|>--- conflicted
+++ resolved
@@ -10,45 +10,6 @@
 %              DOG_CHO_2D(),...
 %              GABOR_CHO_2D(),...
 %              };
-<<<<<<< HEAD
-
-diameter_dirs = dir(fullfile(base_data_folder, 'diameter*mm'));
-n_diameters = length(diameter_dirs);
-
-ground_truth_filename = fullfile(base_data_folder, 'diameter112mm', 'fbp');
-offset = 1000;
-image_dir = fullfile(base_data_folder, 'diameter112mm', 'fbp');
-ground_truth = approximate_groundtruth(image_dir, ground_truth_filename, offset)
-ground_truth = mhd_read_image(ground_truth_filename) - offset;
-
-for diam_idx=1:n_diameters
-    diameter_dir=diameter_dirs(diam_idx).name;
-    diameter = regexp(diameter_dir, '\d+', 'match'); diameter = str2num(diameter{:});
-    recons = dir(fullfile(base_data_folder, diameter_dir));
-    n_recons = length(recons);
-    for recon_idx=3:n_recons
-      recon = recons(recon_idx).name;
-      res = measure_LCD(fullfile(diameter_dir, recon), observers, ground_truth, offset);
-      if is_octave
-       res.recon = recon;
-       res.diameter = diameter;
-      else
-        res.recon(:) = recon;
-        res.diameter(:) = diameter;
-      end
-      if i == 3
-        res_table = res
-      end
-      if is_octave
-        res_table = vertcat(res_table, res);
-      else
-        res_table = cat(1, res_table, res);
-      end
-    end
-end
-
-=======
 res_table = measure_LCD_vs_diameter(base_data_folder, observers, ground_truth, offset)
 write_lcd_results(res_table, 'lcd_v_diameter_results.csv')
->>>>>>> 961abd1c
 % where's the ground truth? Need to add to the dataset