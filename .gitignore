--- conflicted
+++ resolved
@@ -2,8 +2,5 @@
 models
 Ped-ETK
 LCD_CT*
-<<<<<<< HEAD
 .venv
-=======
-*.csv
->>>>>>> 31af4451
+*.csv